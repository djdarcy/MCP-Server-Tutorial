# Enhanced .gitignore for RepoKit Projects
# This template provides comprehensive exclusions for various languages and tools

#######################
# Common ignored files #
#######################
.DS_Store
Thumbs.db
desktop.ini
*.log
*.tmp
*.bak
*.swp
*~
*.*~

#######################
# Project Directories #
#######################

# RepoKit standard private directories
/private/
/convos/
/logs/
/credentials/
/secrets/
**/__private__*

# Local development files
local/
.local/
.dev/

#######################
# Python              #
#######################

# Byte-compiled / optimized / DLL files
__pycache__/
*.py[cod]
*$py.class
*.so
.Python

# Distribution / packaging
dist/
build/
develop-eggs/
downloads/
eggs/
.eggs/
lib/
lib64/
parts/
sdist/
var/
wheels/
share/python-wheels/
*.egg-info/
.installed.cfg
*.egg
MANIFEST

# Virtual environments
venv/
env/
ENV/
.env/
.venv/
env.bak/
venv.bak/
pythonenv*

# Testing / coverage
.tox/
.coverage
.coverage.*
.cache/
nosetests.xml
coverage.xml
*.cover
*.py,cover
.hypothesis/
.pytest_cache/
cover/
htmlcov/

#######################
# IDEs and Editors    #
#######################

# Visual Studio Code
.vscode/*
!.vscode/settings.json
!.vscode/tasks.json
!.vscode/launch.json
!.vscode/extensions.json
*.code-workspace
.history/

# JetBrains
.idea/
*.iml
*.ipr
*.iws
.idea_modules/
out/

# Environment files
.env
.env.local
.env.development.local
.env.test.local
.env.production.local

#######################
# Security & Secrets  #
#######################

# Token and credential files
*token*
*credential*
*secret*
*password*
.env
.secret
credentials.json
*auth*.json
*config*.json

# Project-specific directories
/log/
/logs/
/private/
/convos/

#######################
# Project Specific    #
#######################

# Add custom patterns below

<<<<<<< HEAD
=======
# MCP Server specific
logs/
*.log
test_output.log
mcp_debug_*.log
mcp_server_*.log
mcp_protocol.jsonl

>>>>>>> e7e7bf5e
# RepoKit Private Content Protection (DO NOT REMOVE)
**/private_*
.env.private
CLAUDE.md
test_runs/
test-runs/
private/temp/
revisions/
private/claude/
private/notes/
private/docs/<|MERGE_RESOLUTION|>--- conflicted
+++ resolved
@@ -140,8 +140,6 @@
 
 # Add custom patterns below
 
-<<<<<<< HEAD
-=======
 # MCP Server specific
 logs/
 *.log
@@ -150,7 +148,6 @@
 mcp_server_*.log
 mcp_protocol.jsonl
 
->>>>>>> e7e7bf5e
 # RepoKit Private Content Protection (DO NOT REMOVE)
 **/private_*
 .env.private
